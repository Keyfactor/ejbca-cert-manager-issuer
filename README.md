<<<<<<< HEAD
<!--EJBCA Community logo -->
<a href="https://ejbca.org">
    <img src=".github/images/community-ejbca.png?raw=true)" alt="EJBCA logo" title="EJBCA" height="70" />
</a>
<!--EJBCA Enterprise logo -->
<a href="https://www.keyfactor.com/products/ejbca-enterprise/">
    <img src=".github/images/keyfactor-ejbca-enterprise.png?raw=true)" alt="EJBCA logo" title="EJBCA" height="70" />
=======

# ejbca-cert-manager-issuer

cert-manager external issuer for EJBCA

#### Integration status: Pilot - Ready for use in test environments. Not for use in production.

## About the Keyfactor API Client

This API client allows for programmatic management of Keyfactor resources.

## Support for ejbca-cert-manager-issuer

ejbca-cert-manager-issuer is open source and supported on best effort level for this tool/library/client.  This means customers can report Bugs, Feature Requests, Documentation amendment or questions as well as requests for customer information required for setup that needs Keyfactor access to obtain. Such requests do not follow normal SLA commitments for response or resolution. If you have a support issue, please open a support ticket via the Keyfactor Support Portal at https://support.keyfactor.com/

###### To report a problem or suggest a new feature, use the **[Issues](../../issues)** tab. If you want to contribute actual bug fixes or proposed enhancements, use the **[Pull requests](../../pulls)** tab.

---


---



<a href="https://kubernetes.io">
    <img src="https://raw.githubusercontent.com/cert-manager/cert-manager/d53c0b9270f8cd90d908460d69502694e1838f5f/logo/logo-small.png" alt="Terraform logo" title="K8s" align="left" height="50" />
>>>>>>> 19cc46e1
</a>

# Keyfactor EJBCA Issuer for cert-manager

[![Go Report Card](https://goreportcard.com/badge/github.com/Keyfactor/ejbca-cert-manager-issuer)](https://goreportcard.com/report/github.com/Keyfactor/ejbca-cert-manager-issuer)
[![License](https://img.shields.io/badge/License-Apache%202.0-blue.svg)](https://img.shields.io/badge/License-Apache%202.0-blue.svg)

The EJBCA external issuer for cert-manager allows users to enroll certificates from Keyfactor EJBCA using cert-manager.

Cert-manager is a native Kubernetes certificate management controller that allows applications to get their certificates from a variety of CAs (Certification Authorities). It ensures certificates are valid and up to date, it also attempts to renew certificates at a configured time before expiration.

## Get started

* To install the tool, see [Installation](docs/install.md).
* To configure and use the tool, see: 
  * [Usage](docs/config_usage.md)
  * [Customization](docs/annotations.md)
  * [End Entity Name Selection](docs/endentitynamecustomization.md)
* To test the tool, see [Testing the Source](docs/testing.md).

### System Requirements

For more information, see [Prerequisites](https://github.com/KarolinHem/ejbca-cert-manager-issuer/blob/main/docs/install.md#prerequisites). 

## Community Support
In the [Keyfactor Community](https://www.keyfactor.com/community/), we welcome contributions. 

<<<<<<< HEAD
The Community software is open-source and community-supported, meaning that **no SLA** is applicable.

* To report a problem or suggest a new feature, go to [Issues](../../issues).
* If you want to contribute actual bug fixes or proposed enhancements, see the [Contributing Guidelines](CONTRIBUTING.md) and go to [Pull requests](../../pulls).

## Commercial Support

Commercial support is available for [EJBCA Enterprise](https://www.keyfactor.com/products/ejbca-enterprise/).

## License
For license information, see **[LICENSE](LICENSE)**. 

## Related Projects
See all [Keyfactor EJBCA GitHub projects](https://github.com/orgs/Keyfactor/repositories?q=ejbca). 
=======
* [Installation](docs/install.md)
* Usage
  * [Usage](docs/config_usage.md)
  * [Customization](docs/annotations.md)
  * [End Entity Name Selection](docs/endentitynamecustomization.md)
* [Testing the Source](docs/testing.md)
* [License](LICENSE)
>>>>>>> 19cc46e1
<|MERGE_RESOLUTION|>--- conflicted
+++ resolved
@@ -1,4 +1,3 @@
-<<<<<<< HEAD
 <!--EJBCA Community logo -->
 <a href="https://ejbca.org">
     <img src=".github/images/community-ejbca.png?raw=true)" alt="EJBCA logo" title="EJBCA" height="70" />
@@ -6,34 +5,6 @@
 <!--EJBCA Enterprise logo -->
 <a href="https://www.keyfactor.com/products/ejbca-enterprise/">
     <img src=".github/images/keyfactor-ejbca-enterprise.png?raw=true)" alt="EJBCA logo" title="EJBCA" height="70" />
-=======
-
-# ejbca-cert-manager-issuer
-
-cert-manager external issuer for EJBCA
-
-#### Integration status: Pilot - Ready for use in test environments. Not for use in production.
-
-## About the Keyfactor API Client
-
-This API client allows for programmatic management of Keyfactor resources.
-
-## Support for ejbca-cert-manager-issuer
-
-ejbca-cert-manager-issuer is open source and supported on best effort level for this tool/library/client.  This means customers can report Bugs, Feature Requests, Documentation amendment or questions as well as requests for customer information required for setup that needs Keyfactor access to obtain. Such requests do not follow normal SLA commitments for response or resolution. If you have a support issue, please open a support ticket via the Keyfactor Support Portal at https://support.keyfactor.com/
-
-###### To report a problem or suggest a new feature, use the **[Issues](../../issues)** tab. If you want to contribute actual bug fixes or proposed enhancements, use the **[Pull requests](../../pulls)** tab.
-
----
-
-
----
-
-
-
-<a href="https://kubernetes.io">
-    <img src="https://raw.githubusercontent.com/cert-manager/cert-manager/d53c0b9270f8cd90d908460d69502694e1838f5f/logo/logo-small.png" alt="Terraform logo" title="K8s" align="left" height="50" />
->>>>>>> 19cc46e1
 </a>
 
 # Keyfactor EJBCA Issuer for cert-manager
@@ -61,7 +32,6 @@
 ## Community Support
 In the [Keyfactor Community](https://www.keyfactor.com/community/), we welcome contributions. 
 
-<<<<<<< HEAD
 The Community software is open-source and community-supported, meaning that **no SLA** is applicable.
 
 * To report a problem or suggest a new feature, go to [Issues](../../issues).
@@ -75,13 +45,4 @@
 For license information, see **[LICENSE](LICENSE)**. 
 
 ## Related Projects
-See all [Keyfactor EJBCA GitHub projects](https://github.com/orgs/Keyfactor/repositories?q=ejbca). 
-=======
-* [Installation](docs/install.md)
-* Usage
-  * [Usage](docs/config_usage.md)
-  * [Customization](docs/annotations.md)
-  * [End Entity Name Selection](docs/endentitynamecustomization.md)
-* [Testing the Source](docs/testing.md)
-* [License](LICENSE)
->>>>>>> 19cc46e1
+See all [Keyfactor EJBCA GitHub projects](https://github.com/orgs/Keyfactor/repositories?q=ejbca). 